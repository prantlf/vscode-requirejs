const vscode = require('vscode');
const path = require('path');
const fs = require('fs');
const requirejs = require('requirejs');
const amodroConfig = require('amodro-trace/config');
const amodroParse = require('./lib/parse');
const LRU = require('lru-cache');

/**
	 * Initializes or re-initializes requirejs for the activated context.
	 * @returns {void} Nothing
	 */
function initializeRequireJs () {
	const requireModuleSupport = vscode.workspace.getConfiguration('requireModuleSupport');
	const rootPath = vscode.workspace.rootPath;

	// Clean up requirejs configuration from the previously activated context.
	// See https://github.com/requirejs/requirejs/issues/1113 for more information.
	delete requirejs.s.contexts._;

	// Handle the existing modulePath property as baseUrl for require.config()
	// to support simple scenarios. More complex projects should supply also
	// configFile in addition to baseUrl to resolve any module path.
	requirejs.config({ baseUrl: path.join(rootPath, requireModuleSupport.get('modulePath')) });

	// Reuse the configuration for debugging a requirejs project for editing too.
	// Prevent maintaining the same configuration in settings.json.
	const configFile = requireModuleSupport.get('configFile');

	if (configFile) {
		const configContent = fs.readFileSync(path.join(rootPath, configFile), 'utf-8');
		const config = amodroConfig.find(configContent);

		if (config) {
			requirejs.config(config);
		}
	}
}

/**
	 * Computes an absolute path to the file representing the RequireJS module dependency.
	 * @param {String} modulePath Require path of the target module
	 * @param {String} currentFilePath Current file path to start search from
	 * @returns {String} the file location
	 */
function resolveModulePath (modulePath, currentFilePath) {
	// Plugins, which load other files follow the syntax "plugin!parameter",
	// where "parameter" is usually another module path to be resolved.
	const pluginSeparator = modulePath.indexOf('!');
	let filePath;

	if (pluginSeparator > 0) {
		const pluginExtensions = vscode.workspace.getConfiguration('requireModuleSupport').get('pluginExtensions');
		const pluginName = modulePath.substr(0, pluginSeparator);

		filePath = modulePath.substr(pluginSeparator + 1);
		// Plugins may optionally append their known file extensions.
		if (pluginExtensions) {
			const pluginExtension = pluginExtensions[pluginName];

			if (pluginExtension && !filePath.endsWith(pluginExtension)) {
				filePath += pluginExtension;
			}
		}
	} else {
		// The requirejs.toUrl method does not append '.js' to the resolved path.
		filePath = modulePath + '.js';
	}

	// The global requirejs.toUrl does not resolve relative module paths.
	if (filePath.startsWith('./')) {
		filePath = path.join(path.dirname(currentFilePath), filePath);
	}

	return path.normalize(requirejs.toUrl(filePath));
}

/**
	 * Gets a cached object for the specified document version. If the cache was populated
	 * for other document version, it removes the object from the cache and returns nothing.
	 * @param {Object} cache LRU cache to use
	 * @param {TextDocument} document Original document
	 * @returns {Object} The cached objecty or null
	 */
function getCachedVersionedObject (cache, document) {
	const fileName = document.fileName;
	let cacheEntry = cache.get(fileName);

	if (cacheEntry) {
		// The version property changes with every document modification.
		if (cacheEntry.version !== document.version) {
			cache.del(fileName);
		} else {
			return cacheEntry.object;
		}
	}

	return null;
}

/**
	 * Sets a object to cache for the specified document version.
	 * @param {Object} cache LRU cache to use
	 * @param {TextDocument} document Original document
	 * @param {Object} object Object to store to the cache
	 * @returns {void} Nothing
	 */
function setCachedVersionedObject (cache, document, object) {
	cache.set(document.fileName, {
		object: object,
		version: document.version
	});
}

/**
	 * Finds the first occurrence of the specified identifier.
	 * @param {Object} astRoot Parsed document
	 * @param {String} identifier Identifier to look for
	 *
	 * @returns {Object} Range, where the identifer was found as
	 * {start,end} object with {line,column} sub-objects.
	 */
function findIdentifier (astRoot, identifier) {
	let loc;

	amodroParse.traverse(astRoot, node => {
		if (node && node.type === 'Identifier' && node.name === identifier) {
			loc = node.loc;

			return false;
		}

		return true;
	});

	return loc;
}

/**
	 * Returns AST nodes for the identifier the expression around it, or nothing,
	 * if there is no identifier within the specified range.
	 * @param {Object} astRoot Parsed document
	 * @param {Object} range Range, where the identifier is supposed to be
	 * @returns {Object} Contains currentNode and parentNode objects
	 */
function findIdentifierWinthinRange (astRoot, range) {
	// vscode.Range is zero-based, esprima's one-based
	const line = range.start.line + 1;
	const column = range.start.character;
	let currentNode, parentNode;

	amodroParse.traverse(astRoot, function (node, parent) {
		if (node) {
			let loc = node.loc;

			if (loc) {
				let start = loc.start;

				// The selected range has to be an identifier to be valid for "Go to Definition".
				if (node.type === 'Identifier' && start.line === line && start.column === column) {
					currentNode = node;
					parentNode = parent;

					return false;
				}
				// Stop traversing, if we passed the line with the caret selection.
				if (loc.line > line) {
					return false;
				}
			}
		}

		return true;
	});

	return currentNode && {
		currentNode: currentNode,
		parentNode: parentNode
	};
}

/**
	 * Returns map of local variables and their initializing ones from expressions,
	 * which just assign one identifier to another, or assign a variable a value
	 * by a "new" expression.
	 * @param {Object} astRoot Parsed document
	 * @param {Object} stopNode Node, which the declarations have to preceede
	 * @returns {Object} Contains currentNode and parentNode objects
	 */
function getVariableAssignments (astRoot, stopNode) {
	const assignments = {};

	function handleAssignment (leftNodeName, rightNode) {
		if (rightNode) {
			if (rightNode.type === 'Identifier') {
				// Suport assignment "... = imported;"
				assignments[leftNodeName] = rightNode.name;
			} else if (rightNode.type === 'NewExpression') {
				// Suport assignment "... = new Imported;"
				let callee = rightNode.callee;

				if (callee && callee.type === 'Identifier') {
					assignments[leftNodeName] = callee.name;
				}
			}
		}
	}

	amodroParse.traverse(astRoot, function (node) {
		if (node === stopNode) {
			return false;
		}

		if (node) {
			if (node.type === 'VariableDeclarator') {
				// Suport declaration "var local = imported;"
				if (node.id && node.id.type === 'Identifier' && node.init) {
					handleAssignment(node.id.name, node.init);
				}
			} else if (node.type === 'AssignmentExpression') {
				// Suport assignment "local = imported;"
				if (node.left && node.left.type === 'Identifier' && node.right) {
					handleAssignment(node.left.name, node.right);
				}
			}
		}

		return true;
	});

	return assignments;
}

/**
	 * Returns identifiers for the "Go to Definition lookup. The "imported" one used
	 * as formal parameter for the dependent module's export and the "selected" one,
	 * which is either the same one, or is child property, which eas selected.
	 * @param {Object} astRoot Parsed document
	 * @param {Object} identifier AST nodes for the selected identifier
	 * @param {Object} moduleDependencies Map of formal parameter name to RequireJS module name
	 * @returns {Object} Contains currentNode and parentNode objects
	 */
function findOriginatingModuleDependency (astRoot, identifier, moduleDependencies) {
	const parentNode = identifier.parentNode;
	const currentNode = identifier.currentNode;
	let selected = currentNode.name;
	let imported, isMember;

	if (parentNode) {
		let property = parentNode.property;
		let object = parentNode.object;

		// Support selecting "member" within a "object.member" expression, otherwise
		// just take the selected identifer as the symbol to look for.
		if (parentNode.type === 'MemberExpression' && parentNode.computed === false
			&& property && property.name === selected && object) {
			if (object.type === 'Identifier') {
				imported = parentNode.object.name;
				isMember = true;
			} else {
				let callee = object.callee;
				let parameters = object.arguments;

				// Support selecting "member" within a "require('module').member" expression.
				if (object.type === 'CallExpression' && callee.type === 'Identifier'
					&& (callee.name === 'require' || callee.name === 'requirejs')
					&& parameters && parameters.length === 1) {
					let firstParameter = parameters[0];

					if (firstParameter && firstParameter.type === 'Literal') {
						return {
							modulePath: firstParameter.value,
							selected: selected
						};
					}
				}
			}
		}
	}
	if (!imported) {
		imported = selected;
	}

	// Exported identifiers usually equal to formal parameters used for importing.
	let modulePath = moduleDependencies[imported];

	// If the identifier is missing among the formal parameters, it may be declared
	// locally and assigned the imported dependency.
	if (!modulePath) {
		const assignments = getVariableAssignments(astRoot, currentNode);

		for (;;) {
			let declared = assignments[imported];

			if (!declared) {
				break;
			}
			// Prevent endless loop, if the code is invalid and contains a declaration
			// with the variable and the expression the other way round.
			delete assignments[imported];
			imported = declared;

			modulePath = moduleDependencies[imported];
			if (modulePath) {
				// If the real import was just renamed by a declaration, look for
				// the real name in the originating module.
				if (!isMember) {
					selected = imported;
				}
				break;
			}
		}
	}

	return {
		modulePath: modulePath,
		imported: imported,
		selected: selected
	};
}

class ReferenceProvider {
	/**
		 * Initializes a new instance.
		 */
	constructor () {
		const moduleCacheSize = vscode.workspace.getConfiguration('requireModuleSupport').get('moduleCacheSize') || 100;

		this.moduleDependencyCache = new LRU(moduleCacheSize);
		this.parsedModuleCache = new LRU(moduleCacheSize);
	}

	/**
		 * Clears internal caches to get to the state of the new inbstance.
		 * @returns {Void} Nothing
		 */
	clearVersionObjectCaches () {
		this.moduleDependencyCache.reset();
		this.parsedModuleCache.reset();
	}

	/**
		 * Returns AST of the specified document to beused in other functions
		 * @param {TextDocument} document Original document
		 * @returns {Object} JavaScript AST
		 */
	getParsedModule (document) {
		let astRoot = getCachedVersionedObject(this.parsedModuleCache, document);

		if (!astRoot) {
			astRoot = amodroParse.parseFileContents(document.fileName, document.getText(), { loc: true });
			setCachedVersionedObject(this.parsedModuleCache, document, astRoot);
		}

		return astRoot;
	}

	/**
		 * Returns obj with name/path pairs from define/require statement
		 * @param {TextDocument} document Original document
		 * @param {Object} astRoot Parsed document
		 * @returns {Object} Contains name/path pairs
		 */
	getModuleDependencies (document, astRoot) {
		let dependencies = getCachedVersionedObject(this.moduleDependencyCache, document);

		if (!dependencies) {
			dependencies = amodroParse.findDependencies(document.fileName, astRoot);
			dependencies = dependencies.params.reduce(function (result, param, index) {
				result[param] = dependencies[index];

				return result;
			}, {});
			setCachedVersionedObject(this.moduleDependencyCache, document, dependencies);
		}

		return dependencies;
	}

	/**
		 * Diverges the search to the given module
		 * @param {String} currentFilePath Current file path to start search from
		 * @param {String} modulePath Require path of the target module
		 * @param {String} searchFor The identifier to search for inside the module
		 * @returns {Promise} Resolves with a file location
		 */
	searchModule (currentFilePath, modulePath, searchFor) {
		const newUri = vscode.Uri.file(resolveModulePath(modulePath, currentFilePath));
		const newDocument = vscode.workspace.openTextDocument(newUri);

		return newDocument.then(document => {
			const onlyNavigateToFile = vscode.workspace.getConfiguration('requireModuleSupport').get('onlyNavigateToFile');

			// Some modules are source for RequireJS plugins and need not be written in JavaScript.
			if (!onlyNavigateToFile && searchFor && document.languageId === 'javascript') {
				const astRoot = this.getParsedModule(document);
				const range = findIdentifier(astRoot, searchFor);

				if (range) {
					return new vscode.Location(newUri, new vscode.Range(
						// vscode.Range is zero-based, esprima's one-based
						new vscode.Position(range.start.line - 1, range.start.column),
						new vscode.Position(range.end.line - 1, range.end.column)
					));
				}
			}

			return new vscode.Location(newUri, new vscode.Position(0, 0));
		});
	}

	provideDefinition (document, position) {
		const currentFilePath = document.fileName;
		const range = document.getWordRangeAtPosition(position);

		if (range) {
			const astRoot = this.getParsedModule(document);
			const identifier = findIdentifierWinthinRange(astRoot, range);

			if (identifier) {
				const moduleDependencies = this.getModuleDependencies(document, astRoot);
				const moduleDependency = findOriginatingModuleDependency(astRoot, identifier, moduleDependencies);
				const modulePath = moduleDependency.modulePath;

				if (modulePath) {
					return this.searchModule(currentFilePath, modulePath, moduleDependency.selected);
				}
			}
		}

		return Promise.resolve(undefined);
	}
}

<<<<<<< HEAD
=======
ReferenceProvider.childWord = '';

/**
	 * Opens the specified document in an editor window and selects
	 * the specified range of characters there.
	 * @param {Location} location Document URI and selected range
	 * @returns {Promise} Operation finish
	 */
function openDocumentAtLocation (location) {
	return vscode.workspace.openTextDocument(location.uri)
		.then(vscode.window.showTextDocument)
		.then(editor => {
			const range = location.range;

			editor.selection = new vscode.Selection(range.end, range.start);
			editor.revealRange(range);
		});
}

/**
	 * Implements ther "Go to Definition Module" editor command.
	 * @param {ReferenceProvider} referenceProvider An instance of this definition provider
	 * @param {TextEditor} editor The current editor
	 * @returns {Promise} Command finish
	 */
function goToDefinitionModule (referenceProvider, editor) {
	// Default to "Go to Definition" for non-JavaScript files.
	if (editor.document.languageId !== 'javascript') {
		return vscode.commands.executeCommand('editor.action.goToDeclaration');
	}

	return referenceProvider.provideDefinition(editor.document, editor.selection.active)
		.then(location => {
			// Prefer opening the found module right away to showing the peek view
			// for multiple symbol occurrences. There are always multiple of them;
			// the first one is the formal parameter for the dependent module
			// and the second one is the identifier in the originating module.
			if (location && !Array.isArray(location)) {
				return openDocumentAtLocation(location);
			}

			// Default to "Go to Definition", if this provider did not find anything.
			return vscode.commands.executeCommand('editor.action.goToDeclaration');
		});
}

>>>>>>> 390811c2
Object.assign(exports, {
	ReferenceProvider,
	activate (context) {
		const referenceProvider = new ReferenceProvider();

<<<<<<< HEAD
		initializeRequireJs();
		context.subscriptions.push(
			vscode.workspace.onDidChangeConfiguration(() => {
				initializeRequireJs();
				referenceProvider.clearVersionObjectCaches();
			}));
		context.subscriptions.push(
			vscode.languages.registerDefinitionProvider(
				'javascript', referenceProvider
			)
		);
=======
		context.subscriptions.push(
			vscode.languages.registerDefinitionProvider(
				'javascript', referenceProvider));
		context.subscriptions.push(
			vscode.commands.registerTextEditorCommand('requireModuleSupport.goToDefinitionModule',
				goToDefinitionModule.bind(null, referenceProvider)));
>>>>>>> 390811c2
	}
});<|MERGE_RESOLUTION|>--- conflicted
+++ resolved
@@ -432,10 +432,6 @@
 	}
 }
 
-<<<<<<< HEAD
-=======
-ReferenceProvider.childWord = '';
-
 /**
 	 * Opens the specified document in an editor window and selects
 	 * the specified range of characters there.
@@ -480,13 +476,11 @@
 		});
 }
 
->>>>>>> 390811c2
 Object.assign(exports, {
 	ReferenceProvider,
 	activate (context) {
 		const referenceProvider = new ReferenceProvider();
 
-<<<<<<< HEAD
 		initializeRequireJs();
 		context.subscriptions.push(
 			vscode.workspace.onDidChangeConfiguration(() => {
@@ -495,16 +489,9 @@
 			}));
 		context.subscriptions.push(
 			vscode.languages.registerDefinitionProvider(
-				'javascript', referenceProvider
-			)
-		);
-=======
-		context.subscriptions.push(
-			vscode.languages.registerDefinitionProvider(
 				'javascript', referenceProvider));
 		context.subscriptions.push(
 			vscode.commands.registerTextEditorCommand('requireModuleSupport.goToDefinitionModule',
 				goToDefinitionModule.bind(null, referenceProvider)));
->>>>>>> 390811c2
 	}
 });