--- conflicted
+++ resolved
@@ -15,14 +15,10 @@
 
 		extension.activate(context);
 
-<<<<<<< HEAD
-		// Reinitializing RequireJS on configuration change
-		// and registering the RequireJS definition provider.
-=======
-		// Registering the RequireJS definition provider
-		// and adding the "Go To Definition Module" command
->>>>>>> 390811c2
-		assert.equal(context.subscriptions.length, 2);
+		// Registering the RequireJS definition provider,
+		// adding the "Go To Definition Module" command and
+		// reinitializing RequireJS on configuration change.
+		assert.equal(context.subscriptions.length, 3);
 		assert.deepEqual(
 			registerDefinitionProviderStub.getCall(0).args,
 			[
