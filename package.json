{
  "name": "require-js",
  "displayName": "Require Module Support",
  "description": "Adds require.js AMD module goto definition support.",
  "version": "0.1.1",
  "publisher": "lici",
  "icon": "logo.png",
  "engines": {
    "vscode": "^1.5.0"
  },
  "categories": [
    "Other"
  ],
  "activationEvents": [
    "onLanguage:javascript"
  ],
  "main": "./extension",
  "contributes": {
    "configuration": {
      "type": "object",
      "title": "Require Module Support",
      "properties": {
        "requireModuleSupport.modulePath": {
          "type": "string",
          "default": "",
          "description": "Module path relative to workspace root"
        },
        "requireModuleSupport.onlyNavigateToFile": {
          "type": "boolean",
          "default": false,
          "description": "Should we search inside the landing file?"
        }
      }
    }
  },
  "repository": {
    "type": "git",
    "url": "https://github.com/anacierdem/vscode-requirejs.git"
  },
  "scripts": {
    "postinstall": "node ./node_modules/vscode/bin/install",
    "test": "node ./node_modules/vscode/bin/test"
  },
  "devDependencies": {
<<<<<<< HEAD
    "decache": "^4.1.0",
    "eslint": "^3.6.0",
    "istanbul": "^0.4.5",
    "mocha": "^2.3.3",
    "proxyquire": "^1.8.0",
    "remap-istanbul": "^0.9.5",
    "sinon": "^2.3.7",
=======
    "eslint": "^4.4.0",
    "mocha": "^3.5.0",
    "proxyquire": "^1.8.0",
    "sinon": "^3.0.0",
>>>>>>> 8ad6ae47
    "typescript": "^2.0.3",
    "vscode": "^1.0.0"
  }
}<|MERGE_RESOLUTION|>--- conflicted
+++ resolved
@@ -42,20 +42,13 @@
     "test": "node ./node_modules/vscode/bin/test"
   },
   "devDependencies": {
-<<<<<<< HEAD
     "decache": "^4.1.0",
-    "eslint": "^3.6.0",
+    "eslint": "^4.4.0",
     "istanbul": "^0.4.5",
-    "mocha": "^2.3.3",
+    "mocha": "^3.5.0",
     "proxyquire": "^1.8.0",
     "remap-istanbul": "^0.9.5",
-    "sinon": "^2.3.7",
-=======
-    "eslint": "^4.4.0",
-    "mocha": "^3.5.0",
-    "proxyquire": "^1.8.0",
     "sinon": "^3.0.0",
->>>>>>> 8ad6ae47
     "typescript": "^2.0.3",
     "vscode": "^1.0.0"
   }
