--- conflicted
+++ resolved
@@ -18,19 +18,10 @@
     assert.equal(context.subscriptions.length, 1);
     assert.deepEqual(
             registerDefinitionProviderStub.getCall(0).args,
-<<<<<<< HEAD
-      [
-                { scheme: 'file' },
-        new extension.ReferenceProvider()
-      ]
-        );
-  });
-=======
             [
                 'javascript',
                 new extension.ReferenceProvider()
             ]
         )
     });
->>>>>>> d77e99ff
 });